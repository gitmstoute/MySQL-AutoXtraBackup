--- conflicted
+++ resolved
@@ -40,24 +40,6 @@
         :param backup_size: The size of the backup in human readable format
         :param backup_status: Status: OK or Status: Failed
         :return: True if no exception
-<<<<<<< HEAD
-
-        """
-        if not self.tag:
-            # skip tagging unless self.tag
-            logger.debug("TAGGING SKIPPED")
-            return True
-        backtag_timestamp = datetime.now().strftime('%Y-%m-%d_%H-%M-%S')
-        with open('{}/backup_tags.txt'.format(self.backupdir), 'a') as backtags_file:
-            backtag_str = "{0}\t{1}\t{2}\t{3}\t{4}\t'{5}'\n"
-            backtag_final = backtag_str.format(self.recent_full_backup_file(),
-                                               backup_type,
-                                               backup_status,
-                                               backtag_timestamp,
-                                               backup_size,
-                                               self.tag)
-=======
-
         """
         # skip tagging unless self.tag
         if not self.tag:
@@ -65,7 +47,7 @@
             return True
 
         # Currently only support Inc and Full types, calculate name based on this
-        assert backup_type in ('Full', 'Inc'), "add_tag() backup_type argument must be 'Full' or 'Inc'"
+        assert backup_type in ('Full', 'Inc'), "add_tag(): backup_type {}: must be 'Full' or 'Inc'".format(backup_type)
         backup_name = self.recent_full_backup_file() if backup_type == 'Full' else self.recent_inc_backup_file()
 
         # Calculate more tag fields, create string
@@ -80,7 +62,7 @@
                                                bk_timestamp=backup_timestamp,
                                                bk_size=backup_size,
                                                bk_tag=self.tag)
->>>>>>> 67e6b0ed
+
             backtags_file.write(backtag_final)
         return True
 
