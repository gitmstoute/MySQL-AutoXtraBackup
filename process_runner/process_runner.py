--- conflicted
+++ resolved
@@ -39,17 +39,12 @@
         filtered_command = re.sub("--password='?\w+'?", "--password='*'", command)
         logger.info("SUBPROCESS STARTING: {}".format(filtered_command))
 
-        # start the xtrabackup process
-<<<<<<< HEAD
+        # start the command subprocess
         # Fix for pycharm debugger, according to:
         # https://thraxil.org/users/anders/posts/2008/03/13/Subprocess-Hanging-PIPE-is-your-enemy/
         # process = subprocess.Popen(command, stdout=PIPE, stderr=STDOUT, shell=True)
         process = subprocess.Popen(command, stdout=PIPE, stderr=STDOUT)
         logger.debug("SUBPROCESS PID: {}".format(process.pid))
-=======
-        process = subprocess.Popen(command, stdout=PIPE, stderr=STDOUT, shell=True)
-        logger.info("SUBPROCESS PID: {}".format(process.pid))
->>>>>>> 0d157ff6
 
         # real time logging/stdout output
         cmd_root = filtered_command.split(" ")[0].split("/")[-1]
